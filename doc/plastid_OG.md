# Angiosperms 被子植物
## Acoraceae 菖蒲科
### Acorus
## Apiaceae 伞形科
Angelica,Bup_falcatum
## Araliaceae 五加科
Dendropanax,Aral_undulata
Panax,Aral_undulata
<<<<<<< HEAD
### Schefflera 冬青科
=======
### Schefflera
>>>>>>> 871d0f36
## Aquifoliaceae
###Ilex
## Asparagaceae 天门冬科
Polygonatum,Eus_latifolius
## Iridaceae 鸢尾科
### Iris
## Orchidaceae 兰科
Bletilla,Catt_crispata
###Cephalanthera
Corallorhiza,Catt_crispata
Cymbidium,Catt_crispata
Cypripedium,Catt_crispata
Dendrobium,Catt_crispata
###Epipogium,Catt_crispata
###Epipogium
Goodyera,Catt_crispata
Masdevallia,Catt_crispata
###Neottia
Oncidium,Catt_crispata
Paphiopedilum,Catt_crispata
Phalaenopsis,Catt_crispata
Sobralia,Catt_crispata
## Asteraceae 菊科
Artemisia,Gui_abyssinica
Chrysanthemum,Gui_abyssinica
Cynara,Gui_abyssinica
Helianthus,Gui_abyssinica
###Taraxacum
## Brassicaceae 十字花科
Aethionema,Lep_virginicum
Arabidopsis,Lep_virginicum
Arabis,Lep_virginicum
Brassica,Lep_virginicum
Capsella,Lep_virginicum
Cardamine,Lep_virginicum
Cochlearia,Lep_virginicum
Eutrema,Lep_virginicum
Pachycladon,Lep_virginicum
###Pugionium
## Caryophyllaceae 石竹科
Silene,Agroste_githago
## Chenopodiaceae 藜科
Haloxylon,Spi_oleracea
Salicornia,Spi_oleracea
## Polygonaceae 蓼科
### Fagopyrum
## Chloranthaceae 金粟兰科
### Chloranthus
## Apodanthaceae 离花科
### Pilostyles
## Cucurbitaceae 葫芦科
### Cucumis
## Dioscoreaceae 薯蓣科
### Dioscorea
## Actinidiaceae 猕猴桃科
### Actinidia
<<<<<<< HEAD
## Ebenaceae 柿树科
###Diospyros
## Primulaceae 报春花科
=======
## Ebenaceae
###Diospyros
## Primulaceae
>>>>>>> 871d0f36
###Primula
## Theaceae 山茶科
### Camellia
## Fabaceae 豆科
### Astragalus
Glycine,Phas_vulgaris
Lathyrus,Cic_arietinum
Lupinus,Glycy_glabra
Medicago,Cic_arietinum
Trifolium,Cic_arietinum
Vigna,Phas_vulgaris
### Wisteria
## Fagaceae 壳斗科
Quercus,Trig_doichangensis
<<<<<<< HEAD
## Juglandaceae 胡桃科
=======
## Juglandaceae
>>>>>>> 871d0f36
###Juglans
## Apocynaceae 夹竹桃科
Asclepias,Cathar_roseus
### Cynanchum
## Gentianaceae 龙胆科
### Gentiana
## Rubiaceae 茜草科
### Coffea
### Gynochthodes
## Geraniaceae 牻牛儿苗科
Erodium,Ger_palmatum
### Geranium
### Monsonia
Pelargonium,Ger_palmatum
## Lamiaceae 唇形科
###Perilla
###Pogostemon
### Scutellaria
### Stachys
### Stenogyne
## Lentibulariaceae 狸藻科
Utricularia,Ping_ehlersiae
## Oleaceae 木犀科
Olea,Jas_nudiflorum
## Orobanchaceae 列当科
Cistanche,Lin_philippensis
Orobanche,Lin_philippensis
### Phelipanche
## Paulowniaceae
###Paulownia
## Plantaginaceae 车前草科
### Plantago
###Veronica
<<<<<<< HEAD
## Scrophulariaceae 玄参科
=======
## Scrophulariaceae
>>>>>>> 871d0f36
###Scrophularia
## Lauraceae 樟科
### Machilus
###Phoebe
## Liliaceae 百合科
Fritillaria,Lil_superbum
Lilium,Fri_hupehensis
## Melanthiaceae 黑药花科
Trillium,Paris_verticillata
## Magnoliaceae 木兰科
###Liriodendron
Magnolia,Lir_tulipifera
## Chrysobalanaceae 金壳果科
###Couepia
###Dactyladenia
Hirtella,Chrysob_icaco
Licania,Chrysob_icaco
###Maranthes
###Parinari
## Salicaceae 杨柳科
Populus,Salix_interior
Salix,Pop_trichocarpa
## Malvaceae 锦葵科
Gossypium,The_cacao
### Tilia
## Lythraceae 千屈菜科
### Lagerstroemia
## Myrtaceae 桃金娘科
Angophora,Allos_ternata
Corymbia,Allos_ternata
Eucalyptus,Allos_ternata
## Onagraceae 柳叶菜科
### Oenothera
## Nymphaeaceae 睡莲科
Nymphaea,Nu_advena
## Piperaceae 胡椒科
### Piper
## Poaceae 禾本科
Aegilops,Zea_mays
Alloteropsis,Zea_mays
###Ampelocalamus
Anthoxanthum,Zea_mays
Arundinaria,Zea_mays
###Avena
Bambusa,Zea_mays
Bouteloua,Zea_mays
Chusquea,Zea_mays
Distichlis,Zea_mays
Echinochloa,Zea_mays
Eragrostis,Zea_mays
Eriochrysis,Zea_mays
Fargesia,Zea_mays
Festuca,Zea_mays
Guadua,Zea_mays
Hilaria,Zea_mays
Hordeum,Zea_mays
Indocalamus,Zea_mays
Lolium,Zea_mays
Melica,Zea_mays
Miscanthus,Zea_mays
Oryza,Zea_mays
Otatea,Zea_mays
Panicum,Zea_mays
Pariana,Zea_mays
###Paspalum
Pharus,Zea_mays
Phyllostachys,Zea_mays
Saccharum,Zea_mays
Sartidia,Zea_mays
Setaria,Zea_mays
Sorghum,Zea_mays
Sporobolus,Zea_mays
Stipa,Zea_mays
Triticum,Zea_mays
Urochloa,Zea_mays
###Zea
Zizania,Zea_mays
## Nelumbonaceae 莲科
### Nelumbo
## Berberidaceae 小檗科
### Berberis
### Epimedium
<<<<<<< HEAD
## Ranunculaceae 毛茛科
=======
## Ranunculaceae
>>>>>>> 871d0f36
###Aconitum
###Ranunculus
## Moraceae 桑科
### Morus
## Rosaceae 蔷薇科
Fragaria,Prin_utilis
Prunus,Prin_utilis
Pyrus,Prin_utilis
## Viscaceae 槲寄生科
### Viscum
<<<<<<< HEAD
## Aceraceae 槭树科
###Acer
## Anacardiaceae 漆树科
=======
## Aceraceae
###Acer
## Anacardiaceae
>>>>>>> 871d0f36
###Spondias
## Rutaceae 芸香料
### Citrus
###Zanthoxylum
## Crassulaceae 景天科
### Sedum
## Convolvulaceae 旋花科
Cuscuta,Ip_batatas
Ipomoea,Cus_reflexa
## Solanaceae 茄科
Capsicum,Dat_stramonium
Dunalia,Dat_stramonium
Iochroma,Dat_stramonium
Nicotiana,Dat_stramonium
Solanum,Dat_stramonium
## Vitaceae 葡萄科
### Vitis
## Musaceae 芭蕉科
### Musa
## Zingiberaceae 姜科
### Curcuma

# Gymnosperms 裸子植物
## Podocarpaceae 罗汉松科
Podocarpus,Re_piresii
## Cupressaceae 柏科
Callitropsis,Calo_formosana
### Cupressus
Juniperus,Calo_formosana
Taiwania,Cun_lanceolata
## Taxaceae 红豆杉科
Amentotaxus,Cephalo_wilsoniana
Cephalotaxus,Ame_argotaenia
## Cycadaceae 苏铁科
Cycas,Bow_serrulata
## Ephedraceae 麻黄科
### Ephedra
## Gnetaceae 买麻藤科
### Gnetum
## Pinaceae 松科
Picea,Ced_deodara
Pinus,Ced_deodara

# Pteridophytes 蕨类植物 (Fern)
## Equisetaceae 木贼科
### Equisetum
## Marattiaceae 合囊蕨科
### Angiopteris
## Dryopteridaceae 鳞毛蕨科
### Cyrtomium

# Chlorophyta 绿藻门 (Green Algae)
## Bryopsidaceae 羽藻科
### Bryopsis
## Chlorellaceae 小球藻科
Chlorella,Parac_kessleri
## Klebsormidiaceae 克里藻科
Koliella,Int_terricola
## Mamiellaceae 溪藻科
### Micromonas
## Nephroselmidaceae 肾藻科
### Nephroselmis
## Pedinomonadaceae 柄胞藻科
### Pedinomonas
## Bracteacoccaceae
### Bracteacoccus
## Mychonastaceae
### Mychonastes
## Ulvaceae 石莼科
### Ulva

# Charophyta 轮藻门
## Mesotaeniaceae 单接藻科
### Roya

# Rhodophyta 红藻 (Red Algae)
## Bangiaceae 红毛菜科
### Porphyra
###Pyropia,Por_purpurea
<<<<<<< HEAD
## Ceramiaceae 仙菜科
=======
## Ceramiaceae
>>>>>>> 871d0f36
### Ceramium
## Gelidiaceae 石花菜科
### Gelidium
## Gracilariaceae 江蓠科
### Gracilaria
<<<<<<< HEAD
## Hildenbrandiaceae 胭脂藻科
### Hildenbrandia
## Liagoraceae 粉枝藻科
### Liagora
## Porphyridiaceae 紫球藻科
=======
## Hildenbrandiaceae
### Hildenbrandia
## Liagoraceae
### Liagora
## Porphyridiaceae
>>>>>>> 871d0f36
### Porphyridium

# Ochrophyta 淡色藻总门 (褐藻纲)
## Sargassaceae 马尾藻科
### Sargassum

# Haptophyta 定鞭藻门
## Phaeocystaceae 棕囊藻科
### Phaeocystis

# Eustigmatophytes 大眼藻
## Monodopsidaceae 单珠藻科
### Nannochloropsis

# Bacillariophyta 硅藻门 (Diatom)
## Thalassiosiraceae 海链藻科
Thalassiosira,Rou_cardiophora

# Euglenida 眼虫目
## Euglenaceae 眼虫科
Euglena,Tra_volvocina
Monomorphina,Tra_volvocina

# Apicomplexa 顶复门
## Plasmodiidae 疟原虫科
### Plasmodium
## Babesiidae 巴倍科
### Babesia<|MERGE_RESOLUTION|>--- conflicted
+++ resolved
@@ -6,29 +6,25 @@
 ## Araliaceae 五加科
 Dendropanax,Aral_undulata
 Panax,Aral_undulata
-<<<<<<< HEAD
-### Schefflera 冬青科
-=======
 ### Schefflera
->>>>>>> 871d0f36
-## Aquifoliaceae
-###Ilex
+## Aquifoliaceae 冬青科
+### Ilex
 ## Asparagaceae 天门冬科
 Polygonatum,Eus_latifolius
 ## Iridaceae 鸢尾科
 ### Iris
 ## Orchidaceae 兰科
 Bletilla,Catt_crispata
-###Cephalanthera
+### Cephalanthera
 Corallorhiza,Catt_crispata
 Cymbidium,Catt_crispata
 Cypripedium,Catt_crispata
 Dendrobium,Catt_crispata
-###Epipogium,Catt_crispata
-###Epipogium
+### Epipogium,Catt_crispata
+### Epipogium
 Goodyera,Catt_crispata
 Masdevallia,Catt_crispata
-###Neottia
+### Neottia
 Oncidium,Catt_crispata
 Paphiopedilum,Catt_crispata
 Phalaenopsis,Catt_crispata
@@ -38,7 +34,7 @@
 Chrysanthemum,Gui_abyssinica
 Cynara,Gui_abyssinica
 Helianthus,Gui_abyssinica
-###Taraxacum
+### Taraxacum
 ## Brassicaceae 十字花科
 Aethionema,Lep_virginicum
 Arabidopsis,Lep_virginicum
@@ -49,7 +45,7 @@
 Cochlearia,Lep_virginicum
 Eutrema,Lep_virginicum
 Pachycladon,Lep_virginicum
-###Pugionium
+### Pugionium
 ## Caryophyllaceae 石竹科
 Silene,Agroste_githago
 ## Chenopodiaceae 藜科
@@ -67,16 +63,10 @@
 ### Dioscorea
 ## Actinidiaceae 猕猴桃科
 ### Actinidia
-<<<<<<< HEAD
 ## Ebenaceae 柿树科
-###Diospyros
+### Diospyros
 ## Primulaceae 报春花科
-=======
-## Ebenaceae
-###Diospyros
-## Primulaceae
->>>>>>> 871d0f36
-###Primula
+### Primula
 ## Theaceae 山茶科
 ### Camellia
 ## Fabaceae 豆科
@@ -90,12 +80,8 @@
 ### Wisteria
 ## Fagaceae 壳斗科
 Quercus,Trig_doichangensis
-<<<<<<< HEAD
 ## Juglandaceae 胡桃科
-=======
-## Juglandaceae
->>>>>>> 871d0f36
-###Juglans
+### Juglans
 ## Apocynaceae 夹竹桃科
 Asclepias,Cathar_roseus
 ### Cynanchum
@@ -128,30 +114,26 @@
 ## Plantaginaceae 车前草科
 ### Plantago
 ###Veronica
-<<<<<<< HEAD
 ## Scrophulariaceae 玄参科
-=======
-## Scrophulariaceae
->>>>>>> 871d0f36
-###Scrophularia
+### Scrophularia
 ## Lauraceae 樟科
 ### Machilus
-###Phoebe
+### Phoebe
 ## Liliaceae 百合科
 Fritillaria,Lil_superbum
 Lilium,Fri_hupehensis
 ## Melanthiaceae 黑药花科
 Trillium,Paris_verticillata
 ## Magnoliaceae 木兰科
-###Liriodendron
+### Liriodendron
 Magnolia,Lir_tulipifera
 ## Chrysobalanaceae 金壳果科
-###Couepia
-###Dactyladenia
+### Couepia
+### Dactyladenia
 Hirtella,Chrysob_icaco
 Licania,Chrysob_icaco
-###Maranthes
-###Parinari
+### Maranthes
+### Parinari
 ## Salicaceae 杨柳科
 Populus,Salix_interior
 Salix,Pop_trichocarpa
@@ -173,10 +155,10 @@
 ## Poaceae 禾本科
 Aegilops,Zea_mays
 Alloteropsis,Zea_mays
-###Ampelocalamus
+### Ampelocalamus
 Anthoxanthum,Zea_mays
 Arundinaria,Zea_mays
-###Avena
+### Avena
 Bambusa,Zea_mays
 Bouteloua,Zea_mays
 Chusquea,Zea_mays
@@ -197,7 +179,7 @@
 Otatea,Zea_mays
 Panicum,Zea_mays
 Pariana,Zea_mays
-###Paspalum
+### Paspalum
 Pharus,Zea_mays
 Phyllostachys,Zea_mays
 Saccharum,Zea_mays
@@ -208,20 +190,16 @@
 Stipa,Zea_mays
 Triticum,Zea_mays
 Urochloa,Zea_mays
-###Zea
+### Zea
 Zizania,Zea_mays
 ## Nelumbonaceae 莲科
 ### Nelumbo
 ## Berberidaceae 小檗科
 ### Berberis
 ### Epimedium
-<<<<<<< HEAD
 ## Ranunculaceae 毛茛科
-=======
-## Ranunculaceae
->>>>>>> 871d0f36
-###Aconitum
-###Ranunculus
+### Aconitum
+### Ranunculus
 ## Moraceae 桑科
 ### Morus
 ## Rosaceae 蔷薇科
@@ -230,19 +208,13 @@
 Pyrus,Prin_utilis
 ## Viscaceae 槲寄生科
 ### Viscum
-<<<<<<< HEAD
 ## Aceraceae 槭树科
-###Acer
+### Acer
 ## Anacardiaceae 漆树科
-=======
-## Aceraceae
-###Acer
-## Anacardiaceae
->>>>>>> 871d0f36
-###Spondias
+### Spondias
 ## Rutaceae 芸香料
 ### Citrus
-###Zanthoxylum
+### Zanthoxylum
 ## Crassulaceae 景天科
 ### Sedum
 ## Convolvulaceae 旋花科
@@ -318,29 +290,17 @@
 ## Bangiaceae 红毛菜科
 ### Porphyra
 ###Pyropia,Por_purpurea
-<<<<<<< HEAD
 ## Ceramiaceae 仙菜科
-=======
-## Ceramiaceae
->>>>>>> 871d0f36
 ### Ceramium
 ## Gelidiaceae 石花菜科
 ### Gelidium
 ## Gracilariaceae 江蓠科
 ### Gracilaria
-<<<<<<< HEAD
 ## Hildenbrandiaceae 胭脂藻科
 ### Hildenbrandia
 ## Liagoraceae 粉枝藻科
 ### Liagora
 ## Porphyridiaceae 紫球藻科
-=======
-## Hildenbrandiaceae
-### Hildenbrandia
-## Liagoraceae
-### Liagora
-## Porphyridiaceae
->>>>>>> 871d0f36
 ### Porphyridium
 
 # Ochrophyta 淡色藻总门 (褐藻纲)

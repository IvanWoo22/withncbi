--- conflicted
+++ resolved
@@ -371,11 +371,7 @@
 Species and genus should not be "NA" and genus has 2 or more members.
 
 ```text
-<<<<<<< HEAD
 1510 ---------> 1496 ---------> 847 ---------> 1171
-=======
-1510 ---------> 1497 ---------> 847 ---------> 1171
->>>>>>> 5899c78e
         NA             genus          family
 ```
 
@@ -537,11 +533,7 @@
 
 ## Create alignment plans
 
-<<<<<<< HEAD
-We got **847** accessions.
-=======
 We got **836** accessions.
->>>>>>> 5899c78e
 
 Numbers for higher ranks are: 66 orders, 96 families, 211 genera and 836
 species.
